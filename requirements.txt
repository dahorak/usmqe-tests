mrglog
plumbum
pytest
pytest-ansible-playbook
requests
<<<<<<< HEAD
taretto
webdriver_kaifuku
=======
mrglog
ansible

# we have to use selenium compatible with firefox packaged in RHEL/CentOS 7
# see https://stackoverflow.com/questions/40048940
# see also: https://www.python.org/dev/peps/pep-0440/#version-specifiers
selenium == 2.53.6
>>>>>>> 3fdb4470
<|MERGE_RESOLUTION|>--- conflicted
+++ resolved
@@ -3,15 +3,11 @@
 pytest
 pytest-ansible-playbook
 requests
-<<<<<<< HEAD
 taretto
 webdriver_kaifuku
-=======
 mrglog
 ansible
-
 # we have to use selenium compatible with firefox packaged in RHEL/CentOS 7
 # see https://stackoverflow.com/questions/40048940
 # see also: https://www.python.org/dev/peps/pep-0440/#version-specifiers
-selenium == 2.53.6
->>>>>>> 3fdb4470
+selenium == 2.53.6