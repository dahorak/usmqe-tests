
"""
Grafana REST API.
"""

import json
import requests
import pytest
from difflib import Differ
from usmqe.api.base import ApiBase
from usmqe.usmqeconfig import UsmConfig

LOGGER = pytest.get_logger("grafanaapi", module=True)
CONF = UsmConfig()


class GrafanaApi(ApiBase):
    """ Common methods for grafana REST API.
    """

    def get_dashboards(self):
        """Get list of slugs that identify dashboards in Grafana.
        For more information about ``slugs`` refer to:
        ``http://docs.grafana.org/http_api/dashboard/#get-dashboard-by-slug``
        """
        pattern = "search"
        response = requests.get(
            CONF.config["usmqe"]["grafana_api_url"] + pattern)
        self.check_response(response)
        return [
            dashboard["uri"].split("/")[1] for dashboard in response.json()
            if dashboard["type"] == "dash-db"]

    def get_dashboard(self, slug):
        """Get layout of dashboard described in grafana. For dashboard
        reference is used ``slug``. For more information about ``slugs``
        refer to:
        ``http://docs.grafana.org/http_api/dashboard/#get-dashboard-by-slug``

        Args:
            slug (str): Slug of dashboard uri. Slug is the url friendly version
                  of the dashboard title.
        """
        pattern = "dashboards/db/{}".format(slug)
        response = requests.get(
            CONF.config["usmqe"]["grafana_api_url"] + pattern)
        self.check_response(response)
        return response.json()

    def get_panel(self, panel_title, row_title, dashboard, panel_type=None):
        """
        Args:
            panel_title (str): title of desired panel
            row_title (str): title of row containing desired panel
            dashboard (str): stub of dashboard containing desired panel
            panel_type (str): type of panel defined in grafana json
                (graph, singlestat, ...)
        """
        layout = self.get_dashboard(dashboard)
        assert len(layout) > 0
        dashboard_rows = layout["dashboard"]["rows"]
        found_rows = [
            row for row in dashboard_rows
            if "title" in row and
            row["title"] == row_title]
        assert len(found_rows) == 1
        panels = found_rows[0]["panels"]
<<<<<<< HEAD
        found_panels = [
            panel for panel in panels
            if "title" in panel and
            panel["title"] == panel_title
            or "displayName" in panel and
            panel["displayName"] == panel_title]
=======
        if panel_type:
            found_panels = [
                panel for panel in panels
                if "title" in panel and
                panel["title"] == panel_title and panel["type"] == panel_type]
        else:
            found_panels = [
                panel for panel in panels
                if "title" in panel and
                panel["title"] == panel_title]
>>>>>>> 8f1dd419
        assert len(found_panels) == 1
        return found_panels[0]

    def get_panel_chart_targets(
            self,
            panel,
            cluster_identifier="",
            volume_name=""):
        """
        Get all targets from panel. Returns list of lists for each visible line
        in chart.

        Args:
            panel (object): panel object from *get_panel* function
            cluster_identifier (str): identifier of cluster to use within
                targets
            volume_name (str): name of volume to use within targets
        """
        targets = []
        for target in panel["targets"]:
            if "hide" not in target or not target["hide"]:
                if target.get("targetFull"):
                    targets.append(target["targetFull"])
                else:
                    targets.append(target["target"])
        output = []
        for target in targets:
            if "$cluster_id" in target:
                if not cluster_identifier:
                    LOGGER.info(
                        "$cluster_id in target but no cluster_id provided:"
                        " {}".format(
                                target))
                target = target.replace("$cluster_id", cluster_identifier)
            if "$volume_name" in target:
                if not cluster_identifier:
                    LOGGER.info(
                        "$volume_name in target but no volume_name provided:"
                        " {}".format(
                                target))
                target = target.replace("$volume_name", volume_name)
            if "$host_name" in target:
                target = target.replace("$host_name", CONF.config["usmqe"][
                    "cluster_member"].replace(".", "_"))
            targets_split = target.split(", ")

            target_output = []
            for t in targets_split:
                try:
                    t = t.rsplit("(", 1)[1]
                except Exception:
                    pass
                t = t.split(")", 1)[0]
                try:
                    t, target_options = t.rsplit(".{", 1)
                except Exception:
                    target_options = None
                if target_options:
                    # connects target root and target options into sole targets
                    # e.g. tendrl.$host_name.cpu.{percent-user,percent-system}
                    constructed_targets = ["{}.{}".format(
                        t, x.split("}", 1)[0]) for x in target_options.split(
                            ",")]
                    target_output.extend(constructed_targets)
                else:
                    # drop target tendrl label
                    if t.startswith("tendrl."):
                        target_output.append(t)
            output.append(target_output)
        LOGGER.debug(
            "targets found in panel {}: {}".format(panel["title"], output))
        return output

    def compare_structure(self, structure, slug):
        """Compare provided data structure with layout defined in Grafana.

        Args:
            structure (object): structure of grafana dashboard for comparison
            slug (str): Slug of dashboard uri. Slug is the url friendly version
                  of the dashboard title.
        """
        layout = self.get_dashboard(slug)
        pytest.check(
            len(layout) > 0,
            "{} dashboard should not be empty".format(slug))
        structure_grafana = {}
        for row in layout["dashboard"]["rows"]:
            structure_grafana[row["title"]] = []
            for panel in row["panels"]:
                if panel["title"]:
                    structure_grafana[row["title"]].append(panel["title"])
                elif "displayName" in panel.keys() and panel["displayName"]:
                    structure_grafana[row["title"]].append(
                        panel["displayName"])

        LOGGER.debug("defined layout structure = {}".format(structure))
        LOGGER.debug("layout structure in grafana = {}".format(
            structure_grafana))
        d = Differ()
        LOGGER.debug("reduced diff between the layouts: {}".format(
            "".join([x.strip() for x in d.compare(
                json.dumps(structure, sort_keys=True),
                json.dumps(structure_grafana, sort_keys=True))])))
        pytest.check(
            structure == structure_grafana,
            "defined structure of panels should " +
            "be equal to structure in grafana")<|MERGE_RESOLUTION|>--- conflicted
+++ resolved
@@ -65,14 +65,6 @@
             row["title"] == row_title]
         assert len(found_rows) == 1
         panels = found_rows[0]["panels"]
-<<<<<<< HEAD
-        found_panels = [
-            panel for panel in panels
-            if "title" in panel and
-            panel["title"] == panel_title
-            or "displayName" in panel and
-            panel["displayName"] == panel_title]
-=======
         if panel_type:
             found_panels = [
                 panel for panel in panels
@@ -83,7 +75,6 @@
                 panel for panel in panels
                 if "title" in panel and
                 panel["title"] == panel_title]
->>>>>>> 8f1dd419
         assert len(found_panels) == 1
         return found_panels[0]
 
