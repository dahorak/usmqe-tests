
"""
Grafana REST API.
"""

import json
import requests
import pytest
from difflib import Differ
from usmqe.api.base import ApiBase

LOGGER = pytest.get_logger("grafanaapi", module=True)


class GrafanaApi(ApiBase):
    """ Common methods for grafana REST API.
    """

    def get_dashboards(self):
        """Get list of slugs that identify dashboards in Grafana.
        For more information about ``slugs`` refer to:
        ``http://docs.grafana.org/http_api/dashboard/#get-dashboard-by-slug``
        """
        pattern = "search"
        response = requests.get(
            pytest.config.getini("grafana_api_url") + pattern)
        self.check_response(response)
        return [
            dashboard["uri"].split("/")[1] for dashboard in response.json()
            if dashboard["type"] == "dash-db"]

    def get_dashboard(self, slug):
        """Get layout of dashboard described in grafana. For dashboard
        reference is used ``slug``. For more information about ``slugs``
        refer to:
        ``http://docs.grafana.org/http_api/dashboard/#get-dashboard-by-slug``

        Args:
            slug (str): Slug of dashboard uri. Slug is the url friendly version
                  of the dashboard title.
        """
        pattern = "dashboards/db/{}".format(slug)
        response = requests.get(
            pytest.config.getini("grafana_api_url") + pattern)
        self.check_response(response)
        return response.json()

<<<<<<< HEAD
    def get_panel(self, panel_title, row_title, dashboard):
        """
        Args:
          panel_title (str): title of desired panel
          row_title (str): title of row containing desired panel
          dashboard (str): stub of dashboard containing desired panel
        """
        layout = self.get_dashboard(dashboard)
        assert len(layout) > 0
        dashboard_rows = layout["dashboard"]["rows"]
        found_rows = [
            row for row in dashboard_rows
            if "title" in row and
            row["title"] == row_title]
        assert len(found_rows) == 1
        panels = found_rows[0]["panels"]
        found_panels = [
            panel for panel in panels
            if "title" in panel and
            panel["title"] == panel_title]
        assert len(found_panels) == 1
        return found_panels[0]

    def get_panel_chart_targets(self, panel, cluster_identifier=""):
        """
        Get all targets from panel. Returns list of lists for each visible line
        in chart.

        Args:
            panel (object): panel object from *get_panel* function
            cluster_identifier (str): identifier of cluster to use withni
                targets
        """
        targets = [target["target"] for target in panel["targets"]
                   if "hide" not in target.keys() or not target["hide"]]
        output = []
        for target in targets:
            if "$cluster_id" in target:
                target = target.replace("$cluster_id", cluster_identifier)
            if "$host_name" in target:
                target = target.replace("$host_name", pytest.config.getini(
                    "usm_cluster_member").replace(".", "_"))
            targets_split = target.split(", ")

            target_output = []
            for t in targets_split:
                try:
                    t = t.rsplit("(", 1)[1]
                except Exception:
                    pass
                t = t.split(")", 1)[0]
                try:
                    t, target_options = t.rsplit(".{", 1)
                except Exception:
                    target_options = None
                if target_options:
                    target_output.extend(["{}.{}".format(t, x.split("}", 1)[0]) for x
                                          in target_options.split(",")])
                else:
                    # drop target tendrl label
                    if t.startswith("tendrl."):
                        target_output.append(t)
            output.append(target_output)
        LOGGER.debug(
            "targets found in panel {}: {}".format(panel["title"], output))
        return output
=======
    def compare_structure(self, structure, slug):
        """Compare provided data structure with layout defined in Grafana.

        Args:
            structure (object): structure of grafana dashboard for comparison
            slug (str): Slug of dashboard uri. Slug is the url friendly version
                  of the dashboard title.
        """
        layout = self.get_dashboard(slug)
        pytest.check(
            len(layout) > 0,
            "{} dashboard should not be empty".format(slug))
        structure_grafana = {}
        for row in layout["dashboard"]["rows"]:
            structure_grafana[row["title"]] = []
            for panel in row["panels"]:
                if panel["title"]:
                    structure_grafana[row["title"]].append(panel["title"])
                elif "displayName" in panel.keys() and panel["displayName"]:
                    structure_grafana[row["title"]].append(panel["displayName"])

        LOGGER.debug("defined layout structure = {}".format(structure))
        LOGGER.debug("layout structure in grafana = {}".format(structure_grafana))
        d = Differ()
        LOGGER.debug("reduced diff between the layouts: {}".format(
            "".join([x.strip() for x in d.compare(
                json.dumps(structure, sort_keys=True),
                json.dumps(structure_grafana, sort_keys=True))])))
        pytest.check(
            structure == structure_grafana,
            "defined structure of panels should be equal to structure in grafana")
>>>>>>> 07c1e363
<|MERGE_RESOLUTION|>--- conflicted
+++ resolved
@@ -45,7 +45,6 @@
         self.check_response(response)
         return response.json()
 
-<<<<<<< HEAD
     def get_panel(self, panel_title, row_title, dashboard):
         """
         Args:
@@ -112,7 +111,7 @@
         LOGGER.debug(
             "targets found in panel {}: {}".format(panel["title"], output))
         return output
-=======
+
     def compare_structure(self, structure, slug):
         """Compare provided data structure with layout defined in Grafana.
 
@@ -143,5 +142,4 @@
                 json.dumps(structure_grafana, sort_keys=True))])))
         pytest.check(
             structure == structure_grafana,
-            "defined structure of panels should be equal to structure in grafana")
->>>>>>> 07c1e363
+            "defined structure of panels should be equal to structure in grafana")