--- conflicted
+++ resolved
@@ -108,17 +108,9 @@
         maximal_expected_result = expected_result + divergence
         msg = "Data mean should be {}, data mean in Graphite is: {}, ".format(
             expected_result,
-<<<<<<< HEAD
-            graphite_data_mean_sum)
+            graphite_data_mean_all)
         msg += "applicable divergence is {}".format(divergence)
         pytest.check(
             minimal_expected_result <=
-            graphite_data_mean_sum <= maximal_expected_result,
-=======
-            graphite_data_mean_all)
-        msg += "applicable divergence is {}".format(divergence)
-        pytest.check(
-            minimal_expected_result <
-            graphite_data_mean_all < maximal_expected_result,
->>>>>>> 8f1dd419
+            graphite_data_mean_all <= maximal_expected_result,
             msg)