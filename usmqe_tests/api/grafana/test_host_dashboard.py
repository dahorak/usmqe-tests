--- conflicted
+++ resolved
@@ -165,8 +165,105 @@
         divergence=15)
 
 
-@pytest.mark.author("fbalak@redhat.com")
-<<<<<<< HEAD
+@pytest.mark.author("fbalak@re
+@pytest.mark.ansible_playbook_setup('test_setup.graphite_access.yml')
+@pytest.mark.ansible_playbook_teardown('test_teardown.graphite_access.yml')
+def test_swap_free(
+        ansible_playbook, workload_swap_utilization, cluster_reuse):
+    """
+    Check that Grafana panel *Swap Free* is showing correct values.
+    """
+    if cluster_reuse["short_name"]:
+        cluster_identifier = cluster_reuse["short_name"]
+    else:
+        cluster_identifier = cluster_reuse["integration_id"]
+
+    grafana = grafanaapi.GrafanaApi()
+    graphite = graphiteapi.GraphiteApi()
+
+    swap_panel = grafana.get_panel(
+        "Swap Free",
+        row_title="At-a-Glance",
+        dashboard="host-dashboard")
+
+    """
+    :step:
+      Send **GET** request to ``GRAPHITE/render?target=[target]&format=json``
+      where [target] is part of uri obtained from previous GRAFANA call.
+      There should be target for swap utilization of a host.
+      Compare number of hosts from Graphite with value retrieved from
+      ``workload_swap_utilization`` fixture.
+    :result:
+      JSON structure containing data related to swap utilization is similar
+      to values set by ``workload_swap_utilization`` fixture in given time.
+    """
+    # get graphite target pointing at data containing number of host
+    targets = grafana.get_panel_chart_targets(swap_panel, cluster_identifier)
+    target_used = targets[0][0]
+    target_expected = 'swap.percent-free'
+    pytest.check(
+        target_used.endswith(target_expected),
+        "There is used target that ends with `{}`".format(target_expected))
+    # make sure that all data in graphite are saved
+    time.sleep(2)
+    graphite.compare_data_mean(
+        100 - int(workload_swap_utilization["result"]),
+        (target_used,),
+        workload_swap_utilization["start"],
+        workload_swap_utilization["end"],
+        divergence=15)
+
+
+@pytest.mark.author("fbalak@redhat.com")
+@pytest.mark.ansible_playbook_setup('test_setup.graphite_access.yml')
+@pytest.mark.ansible_playbook_teardown('test_teardown.graphite_access.yml')
+def test_swap_utilization(
+        ansible_playbook, workload_swap_utilization, cluster_reuse):
+    """
+    Check that Grafana panel *Swap Utilization* is showing correct values.
+    """
+    if cluster_reuse["short_name"]:
+        cluster_identifier = cluster_reuse["short_name"]
+    else:
+        cluster_identifier = cluster_reuse["integration_id"]
+
+    grafana = grafanaapi.GrafanaApi()
+    graphite = graphiteapi.GraphiteApi()
+
+    swap_panel = grafana.get_panel(
+        "Swap Utilization",
+        row_title="At-a-Glance",
+        dashboard="host-dashboard")
+
+    """
+    :step:
+      Send **GET** request to ``GRAPHITE/render?target=[target]&format=json``
+      where [target] is part of uri obtained from previous GRAFANA call.
+      There should be target for swap utilization of a host.
+      Compare number of hosts from Graphite with value retrieved from
+      ``workload_swap_utilization`` fixture.
+    :result:
+      JSON structure containing data related to swap utilization is similar
+      to values set by ``workload_swap_utilization`` fixture in given time.
+    """
+    # get graphite target pointing at data containing number of host
+    targets = grafana.get_panel_chart_targets(swap_panel, cluster_identifier)
+    target_used = targets[0][0]
+    target_expected = 'swap.percent-used'
+    pytest.check(
+        target_used.endswith(target_expected),
+        "There is used target that ends with `{}`".format(target_expected))
+    # make sure that all data in graphite are saved
+    time.sleep(2)
+    graphite.compare_data_mean(
+        workload_swap_utilization["result"],
+        (target_used,),
+        workload_swap_utilization["start"],
+        workload_swap_utilization["end"],
+        divergence=15)
+
+
+@pytest.mark.author("fbalak@redhat.com")
 def test_memory_available(
         workload_memory_utilization,
         cluster_reuse,
@@ -176,38 +273,23 @@
     """
     # TODO(fbalak): get this number dynamically
     # number of samples from graphite target per minute
-=======
-@pytest.mark.ansible_playbook_setup('test_setup.graphite_access.yml')
-@pytest.mark.ansible_playbook_teardown('test_teardown.graphite_access.yml')
-def test_swap_free(
-        ansible_playbook, workload_swap_utilization, cluster_reuse):
-    """
-    Check that Grafana panel *Swap Free* is showing correct values.
-    """
->>>>>>> 6bbb06a5
-    if cluster_reuse["short_name"]:
-        cluster_identifier = cluster_reuse["short_name"]
-    else:
-        cluster_identifier = cluster_reuse["integration_id"]
-
-    grafana = grafanaapi.GrafanaApi()
-    graphite = graphiteapi.GraphiteApi()
-
-<<<<<<< HEAD
+    if cluster_reuse["short_name"]:
+        cluster_identifier = cluster_reuse["short_name"]
+    else:
+        cluster_identifier = cluster_reuse["integration_id"]
+
+    grafana = grafanaapi.GrafanaApi()
+    graphite = graphiteapi.GraphiteApi()
+
     memory_panel = grafana.get_panel(
         "Memory Available",
-=======
-    swap_panel = grafana.get_panel(
-        "Swap Free",
->>>>>>> 6bbb06a5
-        row_title="At-a-Glance",
-        dashboard="host-dashboard")
-
-    """
-    :step:
-      Send **GET** request to ``GRAPHITE/render?target=[target]&format=json``
-      where [target] is part of uri obtained from previous GRAFANA call.
-<<<<<<< HEAD
+        row_title="At-a-Glance",
+        dashboard="host-dashboard")
+
+    """
+    :step:
+      Send **GET** request to ``GRAPHITE/render?target=[target]&format=json``
+      where [target] is part of uri obtained from previous GRAFANA call.
       There should be target for memory utilization of a host.
       Compare number of hosts from Graphite with value retrieved from
       ``workload_memory_utilization`` fixture.
@@ -227,7 +309,6 @@
             "There is used target that ends with `{}`".format(target_expected))
     # make sure that all data in graphite are saved
     time.sleep(2)
-
     expected_available_mem = (
         workload_memory_utilization["result"]/100) * int(total_host_memory)
 
@@ -236,76 +317,4 @@
         targets_used,
         workload_memory_utilization["start"],
         workload_memory_utilization["end"],
-=======
-      There should be target for swap utilization of a host.
-      Compare number of hosts from Graphite with value retrieved from
-      ``workload_swap_utilization`` fixture.
-    :result:
-      JSON structure containing data related to swap utilization is similar
-      to values set by ``workload_swap_utilization`` fixture in given time.
-    """
-    # get graphite target pointing at data containing number of host
-    targets = grafana.get_panel_chart_targets(swap_panel, cluster_identifier)
-    target_used = targets[0][0]
-    target_expected = 'swap.percent-free'
-    pytest.check(
-        target_used.endswith(target_expected),
-        "There is used target that ends with `{}`".format(target_expected))
-    # make sure that all data in graphite are saved
-    time.sleep(2)
-    graphite.compare_data_mean(
-        100 - int(workload_swap_utilization["result"]),
-        (target_used,),
-        workload_swap_utilization["start"],
-        workload_swap_utilization["end"],
-        divergence=15)
-
-
-@pytest.mark.author("fbalak@redhat.com")
-@pytest.mark.ansible_playbook_setup('test_setup.graphite_access.yml')
-@pytest.mark.ansible_playbook_teardown('test_teardown.graphite_access.yml')
-def test_swap_utilization(
-        ansible_playbook, workload_swap_utilization, cluster_reuse):
-    """
-    Check that Grafana panel *Swap Utilization* is showing correct values.
-    """
-    if cluster_reuse["short_name"]:
-        cluster_identifier = cluster_reuse["short_name"]
-    else:
-        cluster_identifier = cluster_reuse["integration_id"]
-
-    grafana = grafanaapi.GrafanaApi()
-    graphite = graphiteapi.GraphiteApi()
-
-    swap_panel = grafana.get_panel(
-        "Swap Utilization",
-        row_title="At-a-Glance",
-        dashboard="host-dashboard")
-
-    """
-    :step:
-      Send **GET** request to ``GRAPHITE/render?target=[target]&format=json``
-      where [target] is part of uri obtained from previous GRAFANA call.
-      There should be target for swap utilization of a host.
-      Compare number of hosts from Graphite with value retrieved from
-      ``workload_swap_utilization`` fixture.
-    :result:
-      JSON structure containing data related to swap utilization is similar
-      to values set by ``workload_swap_utilization`` fixture in given time.
-    """
-    # get graphite target pointing at data containing number of host
-    targets = grafana.get_panel_chart_targets(swap_panel, cluster_identifier)
-    target_used = targets[0][0]
-    target_expected = 'swap.percent-used'
-    pytest.check(
-        target_used.endswith(target_expected),
-        "There is used target that ends with `{}`".format(target_expected))
-    # make sure that all data in graphite are saved
-    time.sleep(2)
-    graphite.compare_data_mean(
-        workload_swap_utilization["result"],
-        (target_used,),
-        workload_swap_utilization["start"],
-        workload_swap_utilization["end"],
->>>>>>> 6bbb06a5
         divergence=15)