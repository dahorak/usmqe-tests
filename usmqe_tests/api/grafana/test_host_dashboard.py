--- conflicted
+++ resolved
@@ -10,26 +10,7 @@
 
 
 LOGGER = pytest.get_logger('host_dashboard', module=True)
-<<<<<<< HEAD
 config = UsmConfig()
-"""@pylatest default
-Setup
-=====
-
-Prepare USM cluster accordingly to documentation.
-``GRAFANA`` for this file stands for Grafana API url used by tested Tendrl
-server.
-``GRAPHITE`` for this file stands for Graphite API url used by tested Tendrl
-server.
-
-"""
-
-"""@pylatest default
-Teardown
-========
-"""
-=======
->>>>>>> 8f72a40f
 
 
 @pytest.mark.author("fbalak@redhat.com")
@@ -155,25 +136,7 @@
       to values set by ``workload_memory_utilization`` fixture in given time.
     """
     # get graphite target pointing at data containing number of host
-<<<<<<< HEAD
-    # TODO: create a general function to prepare grafana targets (in usmqe module)
-    target = cpu_panel["targets"][0]["target"]
-    target = target.replace("$cluster_id", cluster_identifier)
-    target = target.replace("$host_name", config.config["tests"][
-        "usm_cluster_member"].replace(".", "_"))
-    target = target.strip("aliasSub(groupByNode(")
-    target = target.split("},", 1)[0]
-    target_base, target_options = target.rsplit(".{", 1)
-    LOGGER.debug("target: {}".format(target))
-    LOGGER.debug("target_base: {}".format(target_base))
-    LOGGER.debug("target_options: {}".format(target_options))
-    pytest.check(
-        target_options == "percent-user,percent-system",
-        "The panel CPU Utilization is composed of user and system parts")
-    target_user, _ = ["{}.{}".format(target_base, x) for x
-                      in target_options.split(",")]
 
-=======
     targets = grafana.get_panel_chart_targets(memory_panel, cluster_identifier)
     targets_used = (targets[0][0], targets[1][0], targets[-1][0])
     for key, target_expected in enumerate((
@@ -183,7 +146,6 @@
         pytest.check(
             targets_used[key].endswith(target_expected),
             "There is used target that ends with `{}`".format(target_expected))
->>>>>>> 8f72a40f
     # make sure that all data in graphite are saved
     time.sleep(2)
     graphite.compare_data_mean(
