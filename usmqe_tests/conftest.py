import configparser
import pytest
import datetime
import usmqe.usmssh as usmssh
<<<<<<< HEAD
import usmqe.inventory
from usmqe.base.application import Application
=======
from usmqe.usmqeconfig import UsmConfig
>>>>>>> 3fdb4470


# initialize usmqe logging module
LOGGER = pytest.get_logger("pytests_test")
pytest.set_logger(LOGGER)
CONF = UsmConfig()


# NOTE beware any usmqe import has to be after LOGGER is initialized not before
#      all import lines must have NOQA flag to be ignored by flake,
#        because all imports have to be at the begginning of the file
#      other possibility is to have imports where they are really needed
from usmqe.api.tendrlapi.common import login, logout  # NOQA flake8
from usmqe.api.tendrlapi import user as tendrlapi_user  # NOQA flake8


def get_name(fname):
    """
    Generate test name from method name.

    Parameters:
        fname (string): function name with parametrized arguments
                        e.g. "Test <Function 'test_my_method[1-my_arg-42]'>"
    """
    # take only function name with its parameters
    import re
    fname = re.sub(".*'(?P<name>.*)'.*", r'\g<name>', fname)
    # remove 'test_' from the beginning and
    # replace all underscores with spaces
    return fname[5:].replace('_', ' ')


def measure_operation(operation):
    """
    Get dictionary with keys 'start', 'end' and 'result' that contain
    information about start and stop time of given function and its result.

    Args:
        operation (function): Function to be performed.

    Returns:
        dict: contains information about `start` and `stop` time of given
            function and its `result`
    """
    start_time = datetime.datetime.now()
    result = operation()
    end_time = datetime.datetime.now()
    return {
        "start": start_time,
        "end": end_time,
        "result": result}


@pytest.fixture(scope="session", autouse=True)
def logger_session():
    """
    Close logger on a session scope.
    """
    log_level = CONF.config["usmqe"]["log_level"]
    LOGGER.setLevel(log_level)
    yield
    LOGGER.close()


@pytest.fixture(scope="function", autouse=True)
def logger_testcase(request):
    """
    Mark start and end of a test case using usmqe logger.
    """
    print()
    LOGGER.testStart(get_name(str(request.node)))
    yield
    LOGGER.testEnd()


@pytest.fixture(
    params=[{
        "name": "Tom Admin",
        "username": "tom-admin",
        "email": "tom-admin@example.com",
        "role": "admin",
        "password": "tomadmin1234",
        "email_notifications": False}])
def valid_admin_user_data(request):
    """
    Generate valid data that can be imported into tendrl as a new user with
    admin role. `example.com` domain is replaced with hostname `usm_client`
    inventory file role.

    ``params`` parameter takes list of dictionaries where each dictionary
        contains ``username`` and ``password`` as keys.
    """
    request.param["email"] = request.param["email"].replace(
        "@example.com", "@" + CONF.inventory.get_groups_dict()["usm_client"][0])
    return request.param


def create_new_user(user_data):
    """
    Create user from given user_data.
    """
    auth = login(
        CONF.config["usmqe"]["username"],
        CONF.config["usmqe"]["password"])
    admin = tendrlapi_user.ApiUser(auth=auth)
    admin.add_user(user_data)

    if user_data['email'].endswith(
            CONF.inventory.get_groups_dict()["usm_client"][0]):
        SSH = usmssh.get_ssh()
        useradd = 'useradd {}'.format(user_data['username'])
        node_connection = SSH[CONF.inventory.get_groups_dict()["usm_client"][0]]
        node_connection.run(useradd)
        passwd = 'echo "{}" | passwd --stdin {}'.format(
            user_data['password'],
            user_data['username'])
        passwd_response = node_connection.run(passwd)
        # passwd command returned 0 return code
        assert passwd_response[0] == 0


def delete_new_user(user_data):
    """
    Delete user with given user_data.
    """
    auth = login(
        CONF.config["usmqe"]["username"],
        CONF.config["usmqe"]["password"])
    admin = tendrlapi_user.ApiUser(auth=auth)
    if user_data['email'].endswith(
            CONF.inventory.get_groups_dict()["usm_client"][0]):
        SSH = usmssh.get_ssh()
        node_connection = SSH[CONF.inventory.get_groups_dict()["usm_client"][0]]
        userdel = 'userdel {}'.format(user_data['username'])
        userdel_response = node_connection.run(userdel)
        # userdel command returned 0 return code
        assert userdel_response[0] == 0
    admin.del_user(user_data["username"])
    logout(auth=auth)


@pytest.fixture
def valid_new_admin_user(valid_admin_user_data):
    """
    Create user from valid_admin_user_data fixture and return these data.
    At the end remove this user.
    """
    create_new_user(valid_admin_user_data)
    yield valid_admin_user_data
    delete_new_user(valid_admin_user_data)


@pytest.fixture(
    params=[{
        "name": "Jerry Normal",
        "username": "jerry-normal",
        "email": "jerry-normal@example.com",
        "role": "normal",
        "password": "jerrynormal1234",
        "email_notifications": False}])
def valid_normal_user_data(request):
    """
    Generate valid data that can be imported into tendrl as a new user with
    normal role. `example.com` domain is replaced with hostname `usm_client`
    inventory file role.

    ``params`` parameter takes list of dictionaries where each dictionary
        contains ``username`` and ``password`` as keys.
    """
    request.param["email"] = request.param["email"].replace(
        "@example.com", "@" + CONF.inventory.get_groups_dict()["usm_client"][0])
    return request.param


@pytest.fixture(
    params=[{
        "name": "Jerry Limited",
        "username": "jerry-limited",
        "email": "jerry-limited@example.com",
        "role": "limited",
        "password": "jerrylimited1234",
        "email_notifications": False}])
def valid_limited_user_data(request):
    """
    Generate valid data that can be imported into tendrl as a new user with
    limited role. `example.com` domain is replaced with hostname `usm_client`
    inventory file role.

    ``params`` parameter takes list of dictionaries where each dictionary
        contains ``username`` and ``password`` as keys.
    """
    request.param["email"] = request.param["email"].replace(
        "@example.com", "@" + CONF.inventory.get_groups_dict()["usm_client"][0])
    return request.param


@pytest.fixture
def valid_new_normal_user(valid_normal_user_data):
    """
    Create user from valid_normal_user_data fixture and return these data.
    At the end remove this user.
    """
    create_new_user(valid_normal_user_data)
    yield valid_normal_user_data
    delete_new_user(valid_normal_user_data)


@pytest.fixture
def valid_new_limited_user(valid_limited_user_data):
    """
    Create user from valid_limited_user_data fixture and return these data.
    At the end remove this user.
    """
    create_new_user(valid_limited_user_data)
    yield valid_normal_user_data
    delete_new_user(valid_limited_user_data)


@pytest.fixture(params=[
        "new_password_123",
        "123456789",
        "a" * 128,
        ])
def valid_password(request):
    """
    Return valid password string.
    """
    return request.param


@pytest.fixture(params=[
        "",
        "a",
        "tooshort",
        "a" * 129,
        ])
def invalid_password(request):
    """
    Return invalid password string.
    Password length requirements are described here:
    https://bugzilla.redhat.com/show_bug.cgi?id=1610913
    """
    return request.param


@pytest.fixture(params=[
        "wee4",
        "a2345678901234567890",
        ])
def valid_username(request):
    """
    Return valid username string.
    Password length requirements are described here:
    https://bugzilla.redhat.com/show_bug.cgi?id=1610913
    """
    return request.param


@pytest.fixture(params=[
        "wee",
        "toolong" + "a" * 14,
        "a23456789012345678901",
        ])
def invalid_username(request):
    """
    Return invalid username string.
    Password length requirements are described here:
    https://bugzilla.redhat.com/show_bug.cgi?id=1610913
    """
    return request.param


@pytest.fixture
def os_info():
    """
    Return information from /etc/os-release file about current os distribution.
    """
    SSH = usmssh.get_ssh()
    os_release = 'cat /etc/os-release'
    node_connection = SSH[CONF.config["usmqe"]["cluster_member"]]
    f_content = node_connection.run(
        os_release)
    f_content = f_content[1].decode("utf-8").replace('"', '')
    config = configparser.ConfigParser()
    config.read_string('[os_info]\n' + f_content)
    LOGGER.debug(config['os_info'])
    return dict(config['os_info'])


@pytest.fixture(params=[60, 80, 95], scope="session")
def workload_cpu_utilization(request):
    """
    Returns:
        dict: contains information about `start` and `stop` time of stress-ng
            command and its `result`
    """
    def fill_cpu():
        """
        Use `stress-ng` tool to stress cpu for 3 minutes to given percentage
        """
        # stress cpu for for 180 seconds
        run_time = 180
        SSH = usmssh.get_ssh()
        host = CONF.config["usmqe"]["cluster_member"]
        processors_cmd = "grep -c ^processor /proc/cpuinfo"
        retcode, processors_count, _ = SSH[host].run(processors_cmd)
        stress_cmd = "stress-ng --cpu {} -l {} --timeout {}s".format(
            int(processors_count),
            request.param,
            run_time)
        retcode, stdout, stderr = SSH[host].run(stress_cmd)
        if retcode != 0:
            raise OSError(stderr)
        return request.param
    return measure_operation(fill_cpu)


<<<<<<< HEAD
@pytest.fixture(scope="session")
def application():
    app = Application(
        hostname="ebondare-usm1-server.usmqe.lab.eng.brq.redhat.com",
        scheme="http",
        username=pytest.config.getini("usm_username"),
        password=pytest.config.getini("usm_password")
    )
    yield app
    app.web_ui.browser_manager.quit()


@pytest.fixture(scope="session")
def valid_session_credentials(request):
    """
    During setup phase, login default usmqe user account (username and password
    comes from usm.ini config file) and return requests auth object.
    Then during teardown logout the user to close the session.
    """
    auth = login(
        pytest.config.getini("usm_username"),
        pytest.config.getini("usm_password"))
    yield auth
    logout(auth=auth)
=======
@pytest.fixture(params=[60, 80], scope="session")
def workload_memory_utilization(request):
    """
    Returns:
        dict: contains information about `start` and `stop` time of stress-ng
            command and its `result`
    """
    def fill_memory():
        """
        Use `stress-ng` tool to stress memory for 4 minutes to given percentage
        """
        # stress memory for for 240 seconds
        run_time = 240
        SSH = usmssh.get_ssh()
        host = CONF.config["usmqe"]["cluster_member"]
        stress_cmd = "stress-ng --vm-method flip --vm {} --vm-bytes {}%".format(
            1,
            request.param)
        stress_cmd += " --timeout {}s --vm-hang 0 --vm-keep --verify".format(
            run_time)
        stress_cmd += " --syslog"
        retcode, stdout, stderr = SSH[host].run(stress_cmd)
        if retcode != 0:
            raise OSError(stderr)
        return request.param
    return measure_operation(fill_memory)


@pytest.fixture(params=[70, 95], scope="session")
def workload_swap_utilization(request):
    """
    Returns:
        dict: contains information about `start` and `stop` time of stress-ng
            command and its `result`
    """
    def fill_memory():
        """
        Use `stress-ng` tool to stress swap memory for 4 minutes to given
        percentage
        """
        run_time = 240
        SSH = usmssh.get_ssh()
        host = CONF.config["usmqe"]["cluster_member"]

        # get total and swap memory of machine via /proc/meminfo file
        meminfo_cmd = """awk '{if ($1=="MemTotal:" || $1=="SwapTotal:") print $2}' /proc/meminfo"""
        _, stdout, _ = SSH[host].run(meminfo_cmd)
        mem_total, swap_total, _ = stdout.decode("utf-8").split("\n")

        # how much memory is going to be consumed considered both normal memory
        # and swap
        memory_percent = 100 + (
            int(swap_total)/int(mem_total) * int(request.param))

        stress_cmd = "stress-ng --vm-method flip --vm {} --vm-bytes {}%".format(
            1,
            int(memory_percent))
        stress_cmd += " --timeout {}s --vm-hang 0 --vm-keep --verify".format(
            run_time)
        stress_cmd += " --syslog"
        retcode, stdout, stderr = SSH[host].run(stress_cmd)
        if retcode != 0:
            raise OSError(stderr)

        teardown_cmd = "sleep 3; swapoff -a && swapon -a; sleep 5"
        SSH[host].run(teardown_cmd)
        return request.param
    return measure_operation(fill_memory)
>>>>>>> 3fdb4470
<|MERGE_RESOLUTION|>--- conflicted
+++ resolved
@@ -2,12 +2,9 @@
 import pytest
 import datetime
 import usmqe.usmssh as usmssh
-<<<<<<< HEAD
 import usmqe.inventory
 from usmqe.base.application import Application
-=======
 from usmqe.usmqeconfig import UsmConfig
->>>>>>> 3fdb4470
 
 
 # initialize usmqe logging module
@@ -325,14 +322,13 @@
     return measure_operation(fill_cpu)
 
 
-<<<<<<< HEAD
 @pytest.fixture(scope="session")
 def application():
     app = Application(
         hostname="ebondare-usm1-server.usmqe.lab.eng.brq.redhat.com",
         scheme="http",
-        username=pytest.config.getini("usm_username"),
-        password=pytest.config.getini("usm_password")
+        username=CONF.config["usmqe"]["username"],
+        password=CONF.config["usmqe"]["password"]
     )
     yield app
     app.web_ui.browser_manager.quit()
@@ -346,11 +342,12 @@
     Then during teardown logout the user to close the session.
     """
     auth = login(
-        pytest.config.getini("usm_username"),
-        pytest.config.getini("usm_password"))
+        CONF.config["usmqe"]["username"],
+        CONF.config["usmqe"]["password"]
     yield auth
     logout(auth=auth)
-=======
+
+
 @pytest.fixture(params=[60, 80], scope="session")
 def workload_memory_utilization(request):
     """
@@ -418,5 +415,4 @@
         teardown_cmd = "sleep 3; swapoff -a && swapon -a; sleep 5"
         SSH[host].run(teardown_cmd)
         return request.param
-    return measure_operation(fill_memory)
->>>>>>> 3fdb4470
+    return measure_operation(fill_memory)