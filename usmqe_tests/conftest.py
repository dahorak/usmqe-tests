--- conflicted
+++ resolved
@@ -174,7 +174,6 @@
     """
     request.param["email"] = request.param["email"].replace(
         "@example.com", "@" + CONF.inventory.get_groups_dict()["usm_client"][0])
-<<<<<<< HEAD
     return request.param
 
 
@@ -197,8 +196,6 @@
     """
     request.param["email"] = request.param["email"].replace(
         "@example.com", "@" + CONF.inventory.get_groups_dict()["usm_client"][0])
-=======
->>>>>>> 46b5671a
     return request.param
 
 
